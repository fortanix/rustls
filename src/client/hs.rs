use msgs::enums::{ContentType, HandshakeType, ExtensionType, SignatureScheme};
use msgs::enums::{Compression, ProtocolVersion, AlertDescription, NamedGroup};
use msgs::message::{Message, MessagePayload};
use msgs::base::{Payload, PayloadU8};
use msgs::handshake::{HandshakePayload, HandshakeMessagePayload, ClientHelloPayload};
use msgs::handshake::{SessionID, Random, ServerHelloPayload};
use msgs::handshake::{ClientExtension, HasServerExtensions};
use msgs::handshake::{SupportedSignatureSchemes, SupportedMandatedSignatureSchemes};
use msgs::handshake::DecomposedSignatureScheme;
use msgs::handshake::{NamedGroups, SupportedGroups, KeyShareEntry, EncryptedExtensions};
use msgs::handshake::{ECPointFormatList, SupportedPointFormats};
use msgs::handshake::{ProtocolNameList, ConvertProtocolNameList};
use msgs::handshake::{CertificatePayloadTLS13, CertificateEntry};
use msgs::handshake::ServerKeyExchangePayload;
use msgs::handshake::DigitallySignedStruct;
use msgs::handshake::{PresharedKeyIdentity, PresharedKeyOffer, HelloRetryRequest};
use msgs::handshake::{CertificateStatusRequest, SCTList};
use msgs::enums::{ClientCertificateType, PSKKeyExchangeMode, ECPointFormat};
use msgs::codec::Codec;
use msgs::persist;
use msgs::ccs::ChangeCipherSpecPayload;
use client::ClientSessionImpl;
use session::SessionSecrets;
use key_schedule::{KeySchedule, SecretKind};
use cipher;
use suites;
use hash_hs;
use verify;
use rand;
use ticketer;
use error::TLSError;
use handshake::{check_message, check_handshake_message};

use client::common::{ServerCertDetails, ServerKXDetails, HandshakeDetails};
use client::common::{ClientHelloDetails, ReceivedTicketDetails, ClientAuthDetails};

use std::mem;
use ring::constant_time;
use webpki;

// draft-ietf-tls-tls13-18
const TLS13_DRAFT: u16 = 0x7f12;

macro_rules! extract_handshake(
  ( $m:expr, $t:path ) => (
    match $m.payload {
      MessagePayload::Handshake(ref hsp) => match hsp.payload {
        $t(ref hm) => Some(hm),
        _ => None
      },
      _ => None
    }
  )
);

macro_rules! extract_handshake_mut(
  ( $m:expr, $t:path ) => (
    match $m.payload {
      MessagePayload::Handshake(hsp) => match hsp.payload {
        $t(hm) => Some(hm),
        _ => None
      },
      _ => None
    }
  )
);

type CheckResult = Result<(), TLSError>;
type StateResult = Result<Box<State + Send + Sync>, TLSError>;

pub trait State {
    fn check_message(&self, m: &Message) -> CheckResult;
    fn handle(self: Box<Self>, sess: &mut ClientSessionImpl, m: Message) -> StateResult;
}

fn illegal_param(sess: &mut ClientSessionImpl, why: &str) -> TLSError {
    sess.common.send_fatal_alert(AlertDescription::IllegalParameter);
    TLSError::PeerMisbehavedError(why.to_string())
}

fn check_aligned_handshake(sess: &mut ClientSessionImpl) -> Result<(), TLSError> {
    if !sess.common.handshake_joiner.is_empty() {
        Err(illegal_param(sess, "keys changed with pending hs fragment"))
    } else {
        Ok(())
    }
}

fn find_session(sess: &mut ClientSessionImpl, dns_name: webpki::DNSNameRef)
                -> Option<persist::ClientSessionValue> {
    let key = persist::ClientSessionKey::session_for_dns_name(dns_name);
    let key_buf = key.get_encoding();

    let maybe_value = sess.config.session_persistence.get(&key_buf);

    if maybe_value.is_none() {
        debug!("No cached session for {:?}", dns_name);
        return None;
    }

    let value = maybe_value.unwrap();
    if let Some(result) = persist::ClientSessionValue::read_bytes(&value) {
        if result.has_expired(ticketer::timebase()) {
            None
        } else {
            Some(result)
        }
    } else {
        None
    }
}

fn find_kx_hint(sess: &mut ClientSessionImpl, dns_name: webpki::DNSNameRef) -> Option<NamedGroup> {
    let key = persist::ClientSessionKey::hint_for_dns_name(dns_name);
    let key_buf = key.get_encoding();

    let maybe_value = sess.config.session_persistence.get(&key_buf);
    maybe_value.and_then(|enc| NamedGroup::read_bytes(&enc))
}

fn save_kx_hint(sess: &mut ClientSessionImpl, dns_name: webpki::DNSNameRef, group: NamedGroup) {
    let key = persist::ClientSessionKey::hint_for_dns_name(dns_name);

    sess.config.session_persistence.put(key.get_encoding(), group.get_encoding());
}

/// If we have a ticket, we use the sessionid as a signal that we're
/// doing an abbreviated handshake.  See section 3.4 in RFC5077.
fn randomise_sessionid_for_ticket(csv: &mut persist::ClientSessionValue) {
    if csv.ticket.len() > 0 {
        let mut random_id = [0u8; 32];
        rand::fill_random(&mut random_id);
        csv.session_id = SessionID::new(&random_id);
    }
}

/// This implements the horrifying TLS1.3 hack where PSK binders have a
/// data dependency on the message they are contained within.
pub fn fill_in_psk_binder(sess: &mut ClientSessionImpl,
                          handshake: &mut HandshakeDetails,
                          hmp: &mut HandshakeMessagePayload) {
    // We need to know the hash function of the suite we're trying to resume into.
    let resuming = handshake.resuming_session.as_ref().unwrap();
    let suite_hash = sess.find_cipher_suite(resuming.cipher_suite).unwrap().get_hash();

    // The binder is calculated over the clienthello, but doesn't include itself or its
    // length, or the length of its container.
    let binder_plaintext = hmp.get_encoding_for_binder_signing();
    let handshake_hash =
        handshake.transcript.get_hash_given(suite_hash, &binder_plaintext);

    let mut empty_hash_ctx = hash_hs::HandshakeHash::new();
    empty_hash_ctx.start_hash(suite_hash);
    let empty_hash = empty_hash_ctx.get_current_hash();

    // Run a fake key_schedule to simulate what the server will do if it choses
    // to resume.
    let mut key_schedule = KeySchedule::new(suite_hash);
    key_schedule.input_secret(&resuming.master_secret.0);
    let base_key = key_schedule.derive(SecretKind::ResumptionPSKBinderKey, &empty_hash);
    let real_binder = key_schedule.sign_verify_data(&base_key, &handshake_hash);

    if let HandshakePayload::ClientHello(ref mut ch) = hmp.payload {
        ch.set_psk_binder(real_binder);
    };
}

struct InitialState {
    handshake: HandshakeDetails,
}

impl InitialState {
    fn new(host_name: webpki::DNSName) -> InitialState {
        InitialState {
            handshake: HandshakeDetails::new(host_name),
        }
    }

    fn emit_initial_client_hello(mut self, sess: &mut ClientSessionImpl) -> Box<State + Send + Sync> {
        if sess.config.client_auth_cert_resolver.has_certs() {
            self.handshake.transcript.set_client_auth_enabled();
        }
        let hello_details = ClientHelloDetails::new();
        emit_client_hello_for_retry(sess, self.handshake, hello_details, None)
    }
}


<<<<<<< HEAD
pub fn start_handshake(sess: &mut ClientSessionImpl, host_name: webpki::DNSName) -> Box<State + Send> {
=======
pub fn start_handshake(sess: &mut ClientSessionImpl, host_name: &str) -> Box<State + Send + Sync> {
>>>>>>> d1647b64
    InitialState::new(host_name)
        .emit_initial_client_hello(sess)
}

struct ExpectServerHello {
    handshake: HandshakeDetails,
    hello: ClientHelloDetails,
    server_cert: ServerCertDetails,
    may_send_cert_status: bool,
    must_issue_new_ticket: bool,
}

struct ExpectServerHelloOrHelloRetryRequest(ExpectServerHello);

fn emit_client_hello_for_retry(sess: &mut ClientSessionImpl,
                               mut handshake: HandshakeDetails,
                               mut hello: ClientHelloDetails,
                               retryreq: Option<&HelloRetryRequest>) -> Box<State + Send + Sync> {
    // Do we have a SessionID or ticket cached for this host?
    handshake.resuming_session = find_session(sess, handshake.dns_name.as_ref());
    let (session_id, ticket, resume_version) = if handshake.resuming_session.is_some() {
        let resuming = handshake.resuming_session.as_mut().unwrap();
        if resuming.version == ProtocolVersion::TLSv1_2 {
            randomise_sessionid_for_ticket(resuming);
        }
        debug!("Resuming session");
        (resuming.session_id, resuming.ticket.0.clone(), resuming.version)
    } else {
        debug!("Not resuming any session");
        (SessionID::empty(), Vec::new(), ProtocolVersion::Unknown(0))
    };

    let support_tls12 = sess.config.versions.contains(&ProtocolVersion::TLSv1_2);
    let support_tls13 = sess.config.versions.contains(&ProtocolVersion::TLSv1_3);

    let mut supported_versions = Vec::new();
    if support_tls13 {
        supported_versions.push(ProtocolVersion::Unknown(TLS13_DRAFT));
    }

    if support_tls12 {
        supported_versions.push(ProtocolVersion::TLSv1_2);
    }

    let mut key_shares = vec![];

    if support_tls13 {
        // Choose our groups:
        // - if we've been asked via HelloRetryRequest for a specific
        //   one, do that.
        // - if not, we might have a hint of what the server supports
        // - if not, send just X25519.
        //
        let groups = retryreq.and_then(|req| req.get_requested_key_share_group())
            .or_else(|| find_kx_hint(sess, handshake.dns_name.as_ref()))
            .or_else(|| Some(NamedGroup::X25519))
            .map(|grp| vec![ grp ])
            .unwrap();

        for group in groups {
            // in reply to HelloRetryRequest, we must not alter any existing key
            // shares
            if let Some(already_offered_share) = hello.find_key_share(group) {
                key_shares.push(KeyShareEntry::new(group, &already_offered_share.pubkey));
                hello.offered_key_shares.push(already_offered_share);
                continue;
            }

            if let Some(key_share) = suites::KeyExchange::start_ecdhe(group) {
                key_shares.push(KeyShareEntry::new(group, &key_share.pubkey));
                hello.offered_key_shares.push(key_share);
            }
        }
    }

    let mut exts = Vec::new();
    if !supported_versions.is_empty() {
        exts.push(ClientExtension::SupportedVersions(supported_versions));
    }
    exts.push(ClientExtension::make_sni(handshake.dns_name.as_ref()));
    exts.push(ClientExtension::ECPointFormats(ECPointFormatList::supported()));
    exts.push(ClientExtension::NamedGroups(NamedGroups::supported()));
    exts.push(ClientExtension::SignatureAlgorithms(SupportedSignatureSchemes::supported_verify()));
    exts.push(ClientExtension::ExtendedMasterSecretRequest);
    exts.push(ClientExtension::CertificateStatusRequest(CertificateStatusRequest::build_ocsp()));
    exts.push(ClientExtension::SignedCertificateTimestampRequest);

    if support_tls13 {
        exts.push(ClientExtension::KeyShare(key_shares));
    }

    if let Some(cookie) = retryreq.and_then(|req| req.get_cookie()) {
        exts.push(ClientExtension::Cookie(cookie.clone()));
    }

    if support_tls13 && sess.config.enable_tickets {
        // We could support PSK_KE here too. Such connections don't
        // have forward secrecy, and are similar to TLS1.2 resumption.
        let psk_modes = vec![ PSKKeyExchangeMode::PSK_DHE_KE ];
        exts.push(ClientExtension::PresharedKeyModes(psk_modes));
    }

    if !sess.config.alpn_protocols.is_empty() {
        exts.push(ClientExtension::Protocols(ProtocolNameList::from_strings(&sess.config
            .alpn_protocols)));
    }

    let fill_in_binder = if support_tls13 && sess.config.enable_tickets &&
                            resume_version == ProtocolVersion::TLSv1_3 &&
                            !ticket.is_empty() {
        // Finally, and only for TLS1.3 with a ticket resumption, include a binder
        // for our ticket.  This must go last.
        //
        // Include an empty binder. It gets filled in below because it depends on
        // the message it's contained in (!!!).
        let (obfuscated_ticket_age, suite) = {
            let resuming = handshake.resuming_session
                .as_ref()
                .unwrap();
            (resuming.get_obfuscated_ticket_age(ticketer::timebase()), resuming.cipher_suite)
        };

        let binder_len = sess.find_cipher_suite(suite).unwrap().get_hash().output_len;
        let binder = vec![0u8; binder_len];

        let psk_identity = PresharedKeyIdentity::new(ticket, obfuscated_ticket_age);
        let psk_ext = PresharedKeyOffer::new(psk_identity, binder);
        exts.push(ClientExtension::PresharedKey(psk_ext));
        true
    } else if sess.config.enable_tickets {
        // If we have a ticket, include it.  Otherwise, request one.
        if ticket.is_empty() {
            exts.push(ClientExtension::SessionTicketRequest);
        } else {
            exts.push(ClientExtension::SessionTicketOffer(Payload::new(ticket)));
        }
        false
    } else {
        false
    };

    // Note what extensions we sent.
    hello.sent_extensions = exts.iter()
        .map(|ext| ext.get_type())
        .collect();

    let mut chp = HandshakeMessagePayload {
        typ: HandshakeType::ClientHello,
        payload: HandshakePayload::ClientHello(ClientHelloPayload {
            client_version: ProtocolVersion::TLSv1_2,
            random: Random::from_slice(&handshake.randoms.client),
            session_id: session_id,
            cipher_suites: sess.get_cipher_suites(),
            compression_methods: vec![Compression::Null],
            extensions: exts,
        }),
    };

    if fill_in_binder {
        fill_in_psk_binder(sess, &mut handshake, &mut chp);
    }

    let ch = Message {
        typ: ContentType::Handshake,
        version: ProtocolVersion::TLSv1_0,
        payload: MessagePayload::Handshake(chp),
    };

    trace!("Sending ClientHello {:#?}", ch);

    handshake.transcript.add_message(&ch);
    sess.common.send_msg(ch, false);

    let next = ExpectServerHello {
        handshake, hello,
        server_cert: ServerCertDetails::new(),
        may_send_cert_status: false,
        must_issue_new_ticket: false,
    };

    if support_tls13 && retryreq.is_none() {
        Box::new(ExpectServerHelloOrHelloRetryRequest(next))
    } else {
        Box::new(next)
    }
}

// Extensions we expect in plaintext in the ServerHello.
static ALLOWED_PLAINTEXT_EXTS: &'static [ExtensionType] = &[
    ExtensionType::KeyShare,
    ExtensionType::PreSharedKey
];

// Only the intersection of things we offer, and those disallowed
// in TLS1.3
static DISALLOWED_TLS13_EXTS: &'static [ExtensionType] = &[
    ExtensionType::ECPointFormats,
    ExtensionType::SessionTicket,
    ExtensionType::RenegotiationInfo,
    ExtensionType::ExtendedMasterSecret,
];

fn validate_server_hello_tls13(sess: &mut ClientSessionImpl,
                               server_hello: &ServerHelloPayload)
                               -> Result<(), TLSError> {
    for ext in &server_hello.extensions {
        if !ALLOWED_PLAINTEXT_EXTS.contains(&ext.get_type()) {
            sess.common.send_fatal_alert(AlertDescription::UnsupportedExtension);
            return Err(TLSError::PeerMisbehavedError("server sent unexpected cleartext ext"
                                                     .to_string()));
        }
    }

    Ok(())
}

fn process_alpn_protocol(sess: &mut ClientSessionImpl,
                         proto: Option<&str>)
                         -> Result<(), TLSError> {
    sess.alpn_protocol = proto.map(|s| s.to_owned());
    if sess.alpn_protocol.is_some() &&
        !sess.config.alpn_protocols.contains(sess.alpn_protocol.as_ref().unwrap()) {
        return Err(illegal_param(sess, "server sent non-offered ALPN protocol"));
    }
    debug!("ALPN protocol is {:?}", sess.alpn_protocol);
    Ok(())
}

impl ExpectServerHello {
    fn start_handshake_traffic(&mut self,
                               sess: &mut ClientSessionImpl,
                               server_hello: &ServerHelloPayload)
                               -> Result<(), TLSError> {
        let suite = sess.common.get_suite();
        let hash = suite.get_hash();
        let mut key_schedule = KeySchedule::new(hash);

        if let Some(selected_psk) = server_hello.get_psk_index() {
            if let Some(ref resuming) = self.handshake.resuming_session {
                let resume_from_suite = sess.find_cipher_suite(resuming.cipher_suite).unwrap();
                if !resume_from_suite.can_resume_to(suite) {
                    return Err(TLSError::PeerMisbehavedError("server resuming incompatible suite"
                        .to_string()));
                }

                if selected_psk != 0 {
                    return Err(TLSError::PeerMisbehavedError("server selected invalid psk"
                        .to_string()));
                }

                debug!("Resuming using PSK");
                key_schedule.input_secret(&resuming.master_secret.0);
            } else {
                return Err(TLSError::PeerMisbehavedError("server selected unoffered psk".to_string()));
            }
        } else {
            debug!("Not resuming");
            key_schedule.input_empty();
            self.handshake.resuming_session.take();
        }

        let their_key_share = server_hello.get_key_share()
            .ok_or_else(|| {
                sess.common.send_fatal_alert(AlertDescription::MissingExtension);
                TLSError::PeerMisbehavedError("missing key share".to_string())
                })?;

        let our_key_share = self.hello.find_key_share_and_discard_others(their_key_share.group)
            .ok_or_else(|| illegal_param(sess, "wrong group for key share"))?;
        let shared = our_key_share.complete(&their_key_share.payload.0)
            .ok_or_else(|| TLSError::PeerMisbehavedError("key exchange failed"
                                                         .to_string()))?;

        save_kx_hint(sess, self.handshake.dns_name.as_ref(), their_key_share.group);
        key_schedule.input_secret(&shared.premaster_secret);

        check_aligned_handshake(sess)?;

        let handshake_hash = self.handshake.transcript.get_current_hash();
        let write_key = key_schedule.derive(SecretKind::ClientHandshakeTrafficSecret, &handshake_hash);
        let read_key = key_schedule.derive(SecretKind::ServerHandshakeTrafficSecret, &handshake_hash);
        sess.common.set_message_encrypter(cipher::new_tls13_write(suite, &write_key));
        sess.common.set_message_decrypter(cipher::new_tls13_read(suite, &read_key));
        key_schedule.current_client_traffic_secret = write_key;
        key_schedule.current_server_traffic_secret = read_key;
        sess.common.set_key_schedule(key_schedule);

        Ok(())
    }

    fn into_expect_tls13_encrypted_extensions(self) -> Box<State + Send + Sync> {
        Box::new(ExpectTLS13EncryptedExtensions {
            handshake: self.handshake,
            server_cert: self.server_cert,
            hello: self.hello,
        })
    }

    fn into_expect_tls12_new_ticket_resume(self,
                                           certv: verify::ServerCertVerified,
                                           sigv: verify::HandshakeSignatureValid) -> Box<State + Send + Sync> {
        Box::new(ExpectTLS12NewTicket {
            handshake: self.handshake,
            resuming: true,
            cert_verified: certv,
            sig_verified: sigv,
        })
    }

    fn into_expect_tls12_ccs_resume(self,
                                    certv: verify::ServerCertVerified,
                                    sigv: verify::HandshakeSignatureValid) -> Box<State + Send + Sync> {
        Box::new(ExpectTLS12CCS {
            handshake: self.handshake,
            ticket: ReceivedTicketDetails::new(),
            resuming: true,
            cert_verified: certv,
            sig_verified: sigv,
        })
    }

    fn into_expect_tls12_certificate(self) -> Box<State + Send + Sync> {
        Box::new(ExpectTLS12Certificate {
            handshake: self.handshake,
            server_cert: self.server_cert,
            may_send_cert_status: self.may_send_cert_status,
            must_issue_new_ticket: self.must_issue_new_ticket,
        })
    }
}

impl State for ExpectServerHello {
    fn check_message(&self, m: &Message) -> CheckResult {
        check_handshake_message(m, &[HandshakeType::ServerHello])
    }

    fn handle(mut self: Box<Self>, sess: &mut ClientSessionImpl, m: Message) -> StateResult {

        let server_hello = extract_handshake!(m, HandshakePayload::ServerHello).unwrap();
        trace!("We got ServerHello {:#?}", server_hello);

        match server_hello.server_version {
            ProtocolVersion::TLSv1_2 if sess.config.versions.contains(&ProtocolVersion::TLSv1_2) => {
                sess.common.negotiated_version = Some(ProtocolVersion::TLSv1_2);
            }
            ProtocolVersion::TLSv1_3 |
            ProtocolVersion::Unknown(TLS13_DRAFT) if sess.config
                .versions
                .contains(&ProtocolVersion::TLSv1_3) => {
                sess.common.negotiated_version = Some(ProtocolVersion::TLSv1_3);
            }
            _ => {
                sess.common.send_fatal_alert(AlertDescription::ProtocolVersion);
                return Err(TLSError::PeerIncompatibleError("server does not support TLS v1.2/v1.3"
                    .to_string()));
            }
        };

        if server_hello.compression_method != Compression::Null {
            sess.common.send_fatal_alert(AlertDescription::HandshakeFailure);
            return Err(TLSError::PeerMisbehavedError("server chose non-Null compression".to_string()));
        }

        if server_hello.has_duplicate_extension() {
            sess.common.send_fatal_alert(AlertDescription::DecodeError);
            return Err(TLSError::PeerMisbehavedError("server sent duplicate extensions".to_string()));
        }

        let allowed_unsolicited = [ ExtensionType::RenegotiationInfo ];
        if self.hello.server_sent_unsolicited_extensions(&server_hello.extensions,
                                                         &allowed_unsolicited) {
            sess.common.send_fatal_alert(AlertDescription::UnsupportedExtension);
            return Err(TLSError::PeerMisbehavedError("server sent unsolicited extension".to_string()));
        }

        // Extract ALPN protocol
        if !sess.common.is_tls13() {
            process_alpn_protocol(sess, server_hello.get_alpn_protocol())?;
        }

        // If ECPointFormats extension is supplied by the server, it must contain
        // Uncompressed.  But it's allowed to be omitted.
        if let Some(point_fmts) = server_hello.get_ecpoints_extension() {
            if !point_fmts.contains(&ECPointFormat::Uncompressed) {
                sess.common.send_fatal_alert(AlertDescription::HandshakeFailure);
                return Err(TLSError::PeerMisbehavedError("server does not support uncompressed points"
                                                         .to_string()));
            }
        }

        let scs = sess.find_cipher_suite(server_hello.cipher_suite);

        if scs.is_none() {
            sess.common.send_fatal_alert(AlertDescription::HandshakeFailure);
            return Err(TLSError::PeerMisbehavedError("server chose non-offered ciphersuite"
                .to_string()));
        }

        debug!("Using ciphersuite {:?}", server_hello.cipher_suite);
        sess.common.set_suite(scs.unwrap());

        let version = sess.common.negotiated_version.unwrap();
        if !sess.common.get_suite().usable_for_version(version) {
            return Err(illegal_param(sess, "server chose unusable ciphersuite for version"));
        }

        // Start our handshake hash, and input the server-hello.
        self.handshake.transcript.start_hash(sess.common.get_suite().get_hash());
        self.handshake.transcript.add_message(&m);

        // For TLS1.3, start message encryption using
        // handshake_traffic_secret.
        if sess.common.is_tls13() {
            validate_server_hello_tls13(sess, server_hello)?;
            self.start_handshake_traffic(sess, server_hello)?;
            return Ok(self.into_expect_tls13_encrypted_extensions());
        }

        // TLS1.2 only from here-on

        // Save ServerRandom and SessionID
        server_hello.random.write_slice(&mut self.handshake.randoms.server);
        self.handshake.session_id = server_hello.session_id;

        // Doing EMS?
        if server_hello.ems_support_acked() {
            self.handshake.using_ems = true;
        }

        // Might the server send a ticket?
        let with_tickets = if server_hello.find_extension(ExtensionType::SessionTicket).is_some() {
            debug!("Server supports tickets");
            true
        } else {
            false
        };
        self.must_issue_new_ticket = with_tickets;

        // Might the server send a CertificateStatus between Certificate and
        // ServerKeyExchange?
        if server_hello.find_extension(ExtensionType::StatusRequest).is_some() {
            debug!("Server may staple OCSP response");
            self.may_send_cert_status = true;
        }

        // Save any sent SCTs for verification against the certificate.
        if let Some(sct_list) = server_hello.get_sct_list() {
            debug!("Server sent {:?} SCTs", sct_list.len());

            if sct_list_is_invalid(sct_list) {
                let error_msg = "server sent invalid SCT list".to_string();
                return Err(TLSError::PeerMisbehavedError(error_msg));
            }
            self.server_cert.scts = Some(sct_list.clone());
        }

        // See if we're successfully resuming.
        let mut abbreviated_handshake = false;
        if let Some(ref resuming) = self.handshake.resuming_session {
            if resuming.session_id == self.handshake.session_id {
                debug!("Server agreed to resume");
                abbreviated_handshake = true;

                // Is the server telling lies about the ciphersuite?
                if resuming.cipher_suite != scs.unwrap().suite {
                    let error_msg = "abbreviated handshake offered, but with varied cs".to_string();
                    return Err(TLSError::PeerMisbehavedError(error_msg));
                }

                // And about EMS support?
                if resuming.extended_ms != self.handshake.using_ems {
                    let error_msg = "server varied ems support over resume".to_string();
                    return Err(TLSError::PeerMisbehavedError(error_msg));
                }

                sess.secrets = Some(SessionSecrets::new_resume(&self.handshake.randoms,
                                                               scs.unwrap().get_hash(),
                                                               &resuming.master_secret.0));
            }
        }

        if abbreviated_handshake {
            sess.start_encryption_tls12();

            // Since we're resuming, we verified the certificate and
            // proof of possession in the prior session.
            let certv = verify::ServerCertVerified::assertion();
            let sigv =  verify::HandshakeSignatureValid::assertion();

            if self.must_issue_new_ticket {
                Ok(self.into_expect_tls12_new_ticket_resume(certv, sigv))
            } else {
                Ok(self.into_expect_tls12_ccs_resume(certv, sigv))
            }
        } else {
            Ok(self.into_expect_tls12_certificate())
        }
    }
}

impl ExpectServerHelloOrHelloRetryRequest {
    fn into_expect_server_hello(self) -> Box<State + Send + Sync> {
        Box::new(self.0)
    }

    fn handle_hello_retry_request(mut self, sess: &mut ClientSessionImpl, m: Message) -> StateResult {
        check_handshake_message(&m, &[HandshakeType::HelloRetryRequest])?;

        let hrr = extract_handshake!(m, HandshakePayload::HelloRetryRequest).unwrap();
        self.0.handshake.transcript.add_message(&m);
        trace!("Got HRR {:?}", hrr);

        let has_cookie = hrr.get_cookie().is_some();
        let req_group = hrr.get_requested_key_share_group();

        // A retry request is illegal if it contains no cookie and asks for
        // retry of a group we already sent.
        if !has_cookie && req_group.map(|g| self.0.hello.has_key_share(g)).unwrap_or(false) {
            return Err(illegal_param(sess, "server requested hrr with our group"));
        }

        // Or asks for us to retry on an unsupported group.
        if let Some(group) = req_group {
            if !NamedGroups::supported().contains(&group) {
                return Err(illegal_param(sess, "server requested hrr with bad group"));
            }
        }

        // Or has an empty cookie.
        if has_cookie && hrr.get_cookie().unwrap().len() == 0 {
            return Err(illegal_param(sess, "server requested hrr with empty cookie"));
        }

        // Or has something unrecognised
        if hrr.has_unknown_extension() {
            sess.common.send_fatal_alert(AlertDescription::UnsupportedExtension);
            return Err(TLSError::PeerIncompatibleError("server sent hrr with unhandled extension"
                                                       .to_string()));
        }

        // Or has the same extensions more than once
        if hrr.has_duplicate_extension() {
            return Err(illegal_param(sess, "server send duplicate hrr extensions"));
        }

        // Or asks us to change nothing.
        if !has_cookie && req_group.is_none() {
            return Err(illegal_param(sess, "server requested hrr with no changes"));
        }

        // Or asks us to talk a protocol we didn't offer, or doesn't support HRR at all.
        match hrr.server_version {
            ProtocolVersion::TLSv1_3 | ProtocolVersion::Unknown(TLS13_DRAFT) => {
            }
            _ => {
                return Err(illegal_param(sess, "server requested unsupported version in hrr"));
            }
        }

        Ok(emit_client_hello_for_retry(sess,
                                       self.0.handshake,
                                       self.0.hello,
                                       Some(hrr)))
    }
}

impl State for ExpectServerHelloOrHelloRetryRequest {
    fn check_message(&self, m: &Message) -> CheckResult {
        check_handshake_message(m,
                                &[HandshakeType::ServerHello,
                                  HandshakeType::HelloRetryRequest])
    }

    fn handle(self: Box<Self>, sess: &mut ClientSessionImpl, m: Message) -> StateResult {
        if m.is_handshake_type(HandshakeType::ServerHello) {
            self.into_expect_server_hello().handle(sess, m)
        } else {
            self.handle_hello_retry_request(sess, m)
        }
    }
}

fn validate_encrypted_extensions(sess: &mut ClientSessionImpl,
                                 hello: &ClientHelloDetails,
                                 exts: &EncryptedExtensions) -> Result<(), TLSError> {
    if exts.has_duplicate_extension() {
        sess.common.send_fatal_alert(AlertDescription::DecodeError);
        return Err(TLSError::PeerMisbehavedError("server sent duplicate encrypted extensions"
                                                 .to_string()));
    }

    if hello.server_sent_unsolicited_extensions(exts, &[]) {
        sess.common.send_fatal_alert(AlertDescription::UnsupportedExtension);
        let msg = "server sent unsolicited encrypted extension".to_string();
        return Err(TLSError::PeerMisbehavedError(msg));
    }

    for ext in exts {
        if ALLOWED_PLAINTEXT_EXTS.contains(&ext.get_type()) ||
           DISALLOWED_TLS13_EXTS.contains(&ext.get_type()) {
            sess.common.send_fatal_alert(AlertDescription::UnsupportedExtension);
            let msg = "server sent inappropriate encrypted extension".to_string();
            return Err(TLSError::PeerMisbehavedError(msg));
        }
    }

    Ok(())
}

struct ExpectTLS13EncryptedExtensions {
    handshake: HandshakeDetails,
    server_cert: ServerCertDetails,
    hello: ClientHelloDetails,
}

impl ExpectTLS13EncryptedExtensions {
    fn into_expect_tls13_finished_resume(self,
                                         certv: verify::ServerCertVerified,
                                         sigv: verify::HandshakeSignatureValid) -> Box<State + Send + Sync> {
        Box::new(ExpectTLS13Finished { 
            handshake: self.handshake,
            client_auth: None,
            cert_verified: certv,
            sig_verified: sigv,
        })
    }

    fn into_expect_tls13_certificate_or_certreq(self) -> Box<State + Send + Sync> {
        Box::new(ExpectTLS13CertificateOrCertReq {
            handshake: self.handshake,
            server_cert: self.server_cert,
        })
    }
}

impl State for ExpectTLS13EncryptedExtensions {
    fn check_message(&self, m: &Message) -> Result<(), TLSError> {
        check_handshake_message(m, &[HandshakeType::EncryptedExtensions])
    }

    fn handle(mut self: Box<Self>, sess: &mut ClientSessionImpl, m: Message) -> StateResult {
        let exts = extract_handshake!(m, HandshakePayload::EncryptedExtensions).unwrap();
        debug!("TLS1.3 encrypted extensions: {:?}", exts);
        self.handshake.transcript.add_message(&m);

        validate_encrypted_extensions(sess, &self.hello, exts)?;
        process_alpn_protocol(sess, exts.get_alpn_protocol())?;

        if self.handshake.resuming_session.is_some() {
            let certv = verify::ServerCertVerified::assertion();
            let sigv =  verify::HandshakeSignatureValid::assertion();
            Ok(self.into_expect_tls13_finished_resume(certv, sigv))
        } else {
            Ok(self.into_expect_tls13_certificate_or_certreq())
        }
    }
}


fn sct_list_is_invalid(scts: &SCTList) -> bool {
    scts.is_empty() ||
        scts.iter().any(|sct| sct.0.is_empty())
}

struct ExpectTLS13Certificate {
    handshake: HandshakeDetails,
    server_cert: ServerCertDetails,
    client_auth: Option<ClientAuthDetails>,
}

impl ExpectTLS13Certificate {
    fn into_expect_tls13_certificate_verify(self) -> Box<State + Send + Sync> {
        Box::new(ExpectTLS13CertificateVerify {
            handshake: self.handshake,
            server_cert: self.server_cert,
            client_auth: self.client_auth,
        })
    }
}

impl State for ExpectTLS13Certificate {
    fn check_message(&self, m: &Message) -> Result<(), TLSError> {
        check_handshake_message(m, &[HandshakeType::Certificate])
    }

    fn handle(mut self: Box<Self>, sess: &mut ClientSessionImpl, m: Message) -> StateResult {
        let cert_chain = extract_handshake!(m, HandshakePayload::CertificateTLS13).unwrap();
        self.handshake.transcript.add_message(&m);

        // This is only non-empty for client auth.
        if cert_chain.context.len() > 0 {
            warn!("certificate with non-empty context during handshake");
            sess.common.send_fatal_alert(AlertDescription::DecodeError);
            return Err(TLSError::CorruptMessagePayload(ContentType::Handshake));
        }

        if cert_chain.any_entry_has_duplicate_extension() ||
            cert_chain.any_entry_has_unknown_extension() {
            warn!("certificate chain contains unsolicited/unknown extension");
            sess.common.send_fatal_alert(AlertDescription::UnsupportedExtension);
            return Err(TLSError::PeerMisbehavedError("bad cert chain extensions".to_string()));
        }

        self.server_cert.ocsp_response = cert_chain.get_end_entity_ocsp();
        self.server_cert.scts = cert_chain.get_end_entity_scts();
        self.server_cert.cert_chain = cert_chain.convert();

        if let Some(sct_list) = self.server_cert.scts.as_ref() {
            if sct_list_is_invalid(sct_list) {
                let error_msg = "server sent invalid SCT list".to_string();
                return Err(TLSError::PeerMisbehavedError(error_msg));
            }
        }

        Ok(self.into_expect_tls13_certificate_verify())
    }
}

struct ExpectTLS12Certificate {
    handshake: HandshakeDetails,
    server_cert: ServerCertDetails,
    may_send_cert_status: bool,
    must_issue_new_ticket: bool,
}

impl ExpectTLS12Certificate {
    fn into_expect_tls12_certificate_status_or_server_kx(self) -> Box<State + Send + Sync> {
        Box::new(ExpectTLS12CertificateStatusOrServerKX {
            handshake: self.handshake,
            server_cert: self.server_cert,
            must_issue_new_ticket: self.must_issue_new_ticket,
        })
    }

    fn into_expect_tls12_server_kx(self) -> Box<State + Send + Sync> {
        Box::new(ExpectTLS12ServerKX {
            handshake: self.handshake,
            server_cert: self.server_cert,
            must_issue_new_ticket: self.must_issue_new_ticket,
        })
    }
}

impl State for ExpectTLS12Certificate {
    fn check_message(&self, m: &Message) -> Result<(), TLSError> {
        check_handshake_message(m, &[HandshakeType::Certificate])
    }

    fn handle(mut self: Box<Self>, _sess: &mut ClientSessionImpl, m: Message) -> StateResult {
        let cert_chain = extract_handshake!(m, HandshakePayload::Certificate).unwrap();
        self.handshake.transcript.add_message(&m);

        self.server_cert.cert_chain = cert_chain.clone();

        if self.may_send_cert_status {
            Ok(self.into_expect_tls12_certificate_status_or_server_kx())
        } else {
            Ok(self.into_expect_tls12_server_kx())
        }
    }
}

struct ExpectTLS12CertificateStatus {
    handshake: HandshakeDetails,
    server_cert: ServerCertDetails,
    must_issue_new_ticket: bool,
}

impl ExpectTLS12CertificateStatus {
    fn into_expect_tls12_server_kx(self) -> Box<State + Send + Sync> {
        Box::new(ExpectTLS12ServerKX {
            handshake: self.handshake,
            server_cert: self.server_cert,
            must_issue_new_ticket: self.must_issue_new_ticket,
        })
    }
}

impl State for ExpectTLS12CertificateStatus {
    fn check_message(&self, m: &Message) -> Result<(), TLSError> {
        check_handshake_message(m, &[HandshakeType::CertificateStatus])
    }

    fn handle(mut self: Box<Self>, _sess: &mut ClientSessionImpl, m: Message) -> StateResult {
        self.handshake.transcript.add_message(&m);
        let mut status = extract_handshake_mut!(m, HandshakePayload::CertificateStatus).unwrap();

        self.server_cert.ocsp_response = status.take_ocsp_response();
        debug!("Server stapled OCSP response is {:?}", self.server_cert.ocsp_response);
        Ok(self.into_expect_tls12_server_kx())
    }
}

struct ExpectTLS12CertificateStatusOrServerKX {
    handshake: HandshakeDetails,
    server_cert: ServerCertDetails,
    must_issue_new_ticket: bool,
}

impl ExpectTLS12CertificateStatusOrServerKX {
    fn into_expect_tls12_server_kx(self) -> Box<State + Send + Sync> {
        Box::new(ExpectTLS12ServerKX {
            handshake: self.handshake,
            server_cert: self.server_cert,
            must_issue_new_ticket: self.must_issue_new_ticket,
        })
    }

    fn into_expect_tls12_certificate_status(self) -> Box<State + Send + Sync> {
        Box::new(ExpectTLS12CertificateStatus {
            handshake: self.handshake,
            server_cert: self.server_cert,
            must_issue_new_ticket: self.must_issue_new_ticket,
        })
    }
}

impl State for ExpectTLS12CertificateStatusOrServerKX {
    fn check_message(&self, m: &Message) -> Result<(), TLSError> {
        check_handshake_message(m,
                                &[HandshakeType::ServerKeyExchange,
                                  HandshakeType::CertificateStatus])
    }

    fn handle(self: Box<Self>, sess: &mut ClientSessionImpl, m: Message) -> StateResult {
        if m.is_handshake_type(HandshakeType::ServerKeyExchange) {
            self.into_expect_tls12_server_kx().handle(sess, m)
        } else {
            self.into_expect_tls12_certificate_status().handle(sess, m)
        }
    }
}

struct ExpectTLS13CertificateOrCertReq {
    handshake: HandshakeDetails,
    server_cert: ServerCertDetails,
}

impl ExpectTLS13CertificateOrCertReq {
    fn into_expect_tls13_certificate(self) -> Box<State + Send + Sync> {
        Box::new(ExpectTLS13Certificate {
            handshake: self.handshake,
            server_cert: self.server_cert,
            client_auth: None,
        })
    }

    fn into_expect_tls13_certificate_req(self) -> Box<State + Send + Sync> {
        Box::new(ExpectTLS13CertificateRequest {
            handshake: self.handshake,
            server_cert: self.server_cert,
        })
    }
}

impl State for ExpectTLS13CertificateOrCertReq {
    fn check_message(&self, m: &Message) -> Result<(), TLSError> {
        check_handshake_message(m,
                                &[HandshakeType::Certificate,
                                  HandshakeType::CertificateRequest])
    }

    fn handle(self: Box<Self>, sess: &mut ClientSessionImpl, m: Message) -> StateResult {
        if m.is_handshake_type(HandshakeType::Certificate) {
            self.into_expect_tls13_certificate().handle(sess, m)
        } else {
            self.into_expect_tls13_certificate_req().handle(sess, m)
        }
    }
}

struct ExpectTLS12ServerKX {
    handshake: HandshakeDetails,
    server_cert: ServerCertDetails,
    must_issue_new_ticket: bool,
}

impl ExpectTLS12ServerKX {
    fn into_expect_tls12_server_done_or_certreq(self, skx: ServerKXDetails) -> Box<State + Send + Sync> {
        Box::new(ExpectTLS12ServerDoneOrCertReq {
            handshake: self.handshake,
            server_cert: self.server_cert,
            server_kx: skx,
            must_issue_new_ticket: self.must_issue_new_ticket,
        })
    }
}

impl State for ExpectTLS12ServerKX {
    fn check_message(&self, m: &Message) -> Result<(), TLSError> {
        check_handshake_message(m, &[HandshakeType::ServerKeyExchange])
    }

    fn handle(mut self: Box<Self>, sess: &mut ClientSessionImpl, m: Message) -> StateResult {
        let opaque_kx = extract_handshake!(m, HandshakePayload::ServerKeyExchange).unwrap();
        let maybe_decoded_kx = opaque_kx.unwrap_given_kxa(&sess.common.get_suite().kx);
        self.handshake.transcript.add_message(&m);

        if maybe_decoded_kx.is_none() {
            sess.common.send_fatal_alert(AlertDescription::DecodeError);
            return Err(TLSError::CorruptMessagePayload(ContentType::Handshake));
        }

        let decoded_kx = maybe_decoded_kx.unwrap();

        // Save the signature and signed parameters for later verification.
        let mut kx_params = Vec::new();
        decoded_kx.encode_params(&mut kx_params);
        let skx = ServerKXDetails::new(kx_params, decoded_kx.get_sig().unwrap());

        if let ServerKeyExchangePayload::ECDHE(ecdhe) = decoded_kx {
            debug!("ECDHE curve is {:?}", ecdhe.params.curve_params);
        }

        Ok(self.into_expect_tls12_server_done_or_certreq(skx))
    }
}

// --- TLS1.3 CertificateVerify ---
struct ExpectTLS13CertificateVerify {
    handshake: HandshakeDetails,
    server_cert: ServerCertDetails,
    client_auth: Option<ClientAuthDetails>,
}

impl ExpectTLS13CertificateVerify {
    fn into_expect_tls13_finished(self,
                                  certv: verify::ServerCertVerified,
                                  sigv: verify::HandshakeSignatureValid) -> Box<State + Send + Sync> {
        Box::new(ExpectTLS13Finished {
            handshake: self.handshake,
            client_auth: self.client_auth,
            cert_verified: certv,
            sig_verified: sigv,
        })
    }
}

impl State for ExpectTLS13CertificateVerify {
    fn check_message(&self, m: &Message) -> Result<(), TLSError> {
        check_handshake_message(m, &[HandshakeType::CertificateVerify])
    }

    fn handle(mut self: Box<Self>, sess: &mut ClientSessionImpl, m: Message) -> StateResult {
        let cert_verify = extract_handshake!(m, HandshakePayload::CertificateVerify).unwrap();

        debug!("Server cert is {:?}", self.server_cert.cert_chain);

        // 1. Verify the certificate chain.
        if self.server_cert.cert_chain.is_empty() {
            return Err(TLSError::NoCertificatesPresented);
        }

        let certv = sess.config
            .get_verifier()
            .verify_server_cert(&sess.config.root_store,
                                &self.server_cert.cert_chain,
                                self.handshake.dns_name.as_ref(),
                                &self.server_cert.ocsp_response)?;

        // 2. Verify their signature on the handshake.
        let handshake_hash = self.handshake.transcript.get_current_hash();
        let sigv = verify::verify_tls13(&self.server_cert.cert_chain[0],
                                        cert_verify,
                                        &handshake_hash,
                                        b"TLS 1.3, server CertificateVerify\x00")?;

        // 3. Verify any included SCTs.
        match (self.server_cert.scts.as_ref(), sess.config.ct_logs) {
            (Some(scts), Some(logs)) => {
                verify::verify_scts(&self.server_cert.cert_chain[0],
                                    scts,
                                    logs)?;
            }
            (_, _) => {}
        }

        sess.server_cert_chain = self.server_cert.take_chain();
        self.handshake.transcript.add_message(&m);

        Ok(self.into_expect_tls13_finished(certv, sigv))
    }
}

fn emit_certificate(handshake: &mut HandshakeDetails,
                    client_auth: &mut ClientAuthDetails,
                    sess: &mut ClientSessionImpl) {
    let chosen_cert = client_auth.cert.take();

    let cert = Message {
        typ: ContentType::Handshake,
        version: ProtocolVersion::TLSv1_2,
        payload: MessagePayload::Handshake(HandshakeMessagePayload {
            typ: HandshakeType::Certificate,
            payload: HandshakePayload::Certificate(chosen_cert.unwrap_or_else(Vec::new)),
        }),
    };

    handshake.transcript.add_message(&cert);
    sess.common.send_msg(cert, false);
}

fn emit_clientkx(handshake: &mut HandshakeDetails,
                 sess: &mut ClientSessionImpl,
                 kxd: &suites::KeyExchangeResult) {
    let mut buf = Vec::new();
    let ecpoint = PayloadU8::new(kxd.pubkey.clone());
    ecpoint.encode(&mut buf);
    let pubkey = Payload::new(buf);

    let ckx = Message {
        typ: ContentType::Handshake,
        version: ProtocolVersion::TLSv1_2,
        payload: MessagePayload::Handshake(HandshakeMessagePayload {
            typ: HandshakeType::ClientKeyExchange,
            payload: HandshakePayload::ClientKeyExchange(pubkey),
        }),
    };

    handshake.transcript.add_message(&ckx);
    sess.common.send_msg(ckx, false);
}

fn emit_certverify(handshake: &mut HandshakeDetails,
                   client_auth: &mut ClientAuthDetails,
                   sess: &mut ClientSessionImpl) -> Result<(), TLSError> {
    if client_auth.signer.is_none() {
        trace!("Not sending CertificateVerify, no key");
        handshake.transcript.abandon_client_auth();
        return Ok(());
    }

    let message = handshake.transcript.take_handshake_buf();
    let signer = client_auth.signer.take().unwrap();
    let scheme = signer.get_scheme();
    let sig = signer.sign(&message)?;
    let body = DigitallySignedStruct::new(scheme, sig);

    let m = Message {
        typ: ContentType::Handshake,
        version: ProtocolVersion::TLSv1_2,
        payload: MessagePayload::Handshake(HandshakeMessagePayload {
            typ: HandshakeType::CertificateVerify,
            payload: HandshakePayload::CertificateVerify(body),
        }),
    };

    handshake.transcript.add_message(&m);
    sess.common.send_msg(m, false);
    Ok(())
}

fn emit_ccs(sess: &mut ClientSessionImpl) {
    let ccs = Message {
        typ: ContentType::ChangeCipherSpec,
        version: ProtocolVersion::TLSv1_2,
        payload: MessagePayload::ChangeCipherSpec(ChangeCipherSpecPayload {}),
    };

    sess.common.send_msg(ccs, false);
    sess.common.we_now_encrypting();
}

fn emit_finished(handshake: &mut HandshakeDetails,
                 sess: &mut ClientSessionImpl) {
    let vh = handshake.transcript.get_current_hash();
    let verify_data = sess.secrets.as_ref().unwrap().client_verify_data(&vh);
    let verify_data_payload = Payload::new(verify_data);

    let f = Message {
        typ: ContentType::Handshake,
        version: ProtocolVersion::TLSv1_2,
        payload: MessagePayload::Handshake(HandshakeMessagePayload {
            typ: HandshakeType::Finished,
            payload: HandshakePayload::Finished(verify_data_payload),
        }),
    };

    handshake.transcript.add_message(&f);
    sess.common.send_msg(f, true);
}

// --- Either a CertificateRequest, or a ServerHelloDone. ---
// Existence of the CertificateRequest tells us the server is asking for
// client auth.  Otherwise we go straight to ServerHelloDone.
struct ExpectTLS12CertificateRequest {
    handshake: HandshakeDetails,
    server_cert: ServerCertDetails,
    server_kx: ServerKXDetails,
    must_issue_new_ticket: bool,
}

impl ExpectTLS12CertificateRequest {
    fn into_expect_tls12_server_done(self, client_auth: ClientAuthDetails) -> Box<State + Send + Sync> {
        Box::new(ExpectTLS12ServerDone {
            handshake: self.handshake,
            server_cert: self.server_cert,
            server_kx: self.server_kx,
            client_auth: Some(client_auth),
            must_issue_new_ticket: self.must_issue_new_ticket,
        })
    }
}

impl State for ExpectTLS12CertificateRequest {
    fn check_message(&self, m: &Message) -> Result<(), TLSError> {
        check_handshake_message(m, &[HandshakeType::CertificateRequest])
    }

    fn handle(mut self: Box<Self>, sess: &mut ClientSessionImpl, m: Message) -> StateResult {
        let certreq = extract_handshake!(m, HandshakePayload::CertificateRequest).unwrap();
        self.handshake.transcript.add_message(&m);
        debug!("Got CertificateRequest {:?}", certreq);

        let mut client_auth = ClientAuthDetails::new();

        // The RFC jovially describes the design here as 'somewhat complicated'
        // and 'somewhat underspecified'.  So thanks for that.

        // We only support RSA signing at the moment.  If you don't support that,
        // we're not doing client auth.
        if !certreq.certtypes.contains(&ClientCertificateType::RSASign) {
            warn!("Server asked for client auth but without RSASign");
            return Ok(self.into_expect_tls12_server_done(client_auth));
        }

        let canames = certreq.canames
            .iter()
            .map(|p| p.0.as_slice())
            .collect::<Vec<&[u8]>>();
        let maybe_certkey =
            sess.config.client_auth_cert_resolver.resolve(&canames, &certreq.sigschemes);

        if let Some(mut certkey) = maybe_certkey {
            debug!("Attempting client auth");
            let maybe_signer = certkey.key.choose_scheme(&certreq.sigschemes);
            client_auth.cert = Some(certkey.take_cert());
            client_auth.signer = maybe_signer;
        } else {
            debug!("Client auth requested but no cert/sigscheme available");
        }

        Ok(self.into_expect_tls12_server_done(client_auth))
    }
}

// TLS1.3 version of the above.  We then move to expecting the server Certificate.
// Unfortunately the CertificateRequest type changed in an annoying way in TLS1.3.
struct ExpectTLS13CertificateRequest {
    handshake: HandshakeDetails,
    server_cert: ServerCertDetails,
}

impl ExpectTLS13CertificateRequest {
    fn into_expect_tls13_certificate(self, client_auth: ClientAuthDetails) -> Box<State + Send + Sync> {
        Box::new(ExpectTLS13Certificate {
            handshake: self.handshake,
            server_cert: self.server_cert,
            client_auth: Some(client_auth),
        })
    }
}

impl State for ExpectTLS13CertificateRequest {
    fn check_message(&self, m: &Message) -> Result<(), TLSError> {
        check_handshake_message(m, &[HandshakeType::CertificateRequest])
    }

    fn handle(mut self: Box<Self>, sess: &mut ClientSessionImpl, m: Message) -> StateResult {
        let certreq = &extract_handshake!(m, HandshakePayload::CertificateRequestTLS13).unwrap();
        self.handshake.transcript.add_message(&m);
        debug!("Got CertificateRequest {:?}", certreq);

        // Fortunately the problems here in TLS1.2 and prior are corrected in
        // TLS1.3.

        // Must be empty during handshake.
        if certreq.context.len() > 0 {
            warn!("Server sent non-empty certreq context");
            sess.common.send_fatal_alert(AlertDescription::DecodeError);
            return Err(TLSError::CorruptMessagePayload(ContentType::Handshake));
        }

        let tls13_sign_schemes = SupportedSignatureSchemes::supported_sign_tls13();
        let compat_sigschemes = certreq.sigschemes
            .iter()
            .cloned()
            .filter(|scheme| tls13_sign_schemes.contains(scheme))
            .collect::<Vec<SignatureScheme>>();

        if compat_sigschemes.is_empty() {
            sess.common.send_fatal_alert(AlertDescription::DecodeError);
            return Err(TLSError::PeerIncompatibleError("server sent bad certreq schemes".to_string()));
        }

        let canames = certreq.canames
            .iter()
            .map(|p| p.0.as_slice())
            .collect::<Vec<&[u8]>>();
        let maybe_certkey =
            sess.config.client_auth_cert_resolver.resolve(&canames, &compat_sigschemes);

        let mut client_auth = ClientAuthDetails::new();
        if let Some(mut certkey) = maybe_certkey {
            debug!("Attempting client auth");
            let maybe_signer = certkey.key.choose_scheme(&compat_sigschemes);
            client_auth.cert = Some(certkey.take_cert());
            client_auth.signer = maybe_signer;
            client_auth.auth_context = Some(certreq.context.0.clone());
        } else {
            debug!("Client auth requested but no cert selected");
        }

        Ok(self.into_expect_tls13_certificate(client_auth))
    }
}

struct ExpectTLS12ServerDoneOrCertReq {
    handshake: HandshakeDetails,
    server_cert: ServerCertDetails,
    server_kx: ServerKXDetails,
    must_issue_new_ticket: bool,
}

impl ExpectTLS12ServerDoneOrCertReq {
    fn into_expect_tls12_certificate_req(self) -> Box<State + Send + Sync> {
        Box::new(ExpectTLS12CertificateRequest {
            handshake: self.handshake,
            server_cert: self.server_cert,
            server_kx: self.server_kx,
            must_issue_new_ticket: self.must_issue_new_ticket,
        })
    }

    fn into_expect_tls12_server_done(self) -> Box<State + Send + Sync> {
        Box::new(ExpectTLS12ServerDone {
            handshake: self.handshake,
            server_cert: self.server_cert,
            server_kx: self.server_kx,
            client_auth: None,
            must_issue_new_ticket: self.must_issue_new_ticket,
        })
    }
}

impl State for ExpectTLS12ServerDoneOrCertReq {
    fn check_message(&self, m: &Message) -> Result<(), TLSError> {
        check_handshake_message(m,
                                &[HandshakeType::CertificateRequest,
                                  HandshakeType::ServerHelloDone])
    }

    fn handle(mut self: Box<Self>, sess: &mut ClientSessionImpl, m: Message) -> StateResult {
        if extract_handshake!(m, HandshakePayload::CertificateRequest).is_some() {
            self.into_expect_tls12_certificate_req().handle(sess, m)
        } else {
            self.handshake.transcript.abandon_client_auth();
            self.into_expect_tls12_server_done().handle(sess, m)
        }
    }
}


struct ExpectTLS12ServerDone {
    handshake: HandshakeDetails,
    server_cert: ServerCertDetails,
    server_kx: ServerKXDetails,
    client_auth: Option<ClientAuthDetails>,
    must_issue_new_ticket: bool,
}

impl ExpectTLS12ServerDone {
    fn into_expect_tls12_new_ticket(self,
                                    certv: verify::ServerCertVerified,
                                    sigv: verify::HandshakeSignatureValid) -> Box<State + Send + Sync> {
        Box::new(ExpectTLS12NewTicket {
            handshake: self.handshake,
            resuming: false,
            cert_verified: certv,
            sig_verified: sigv,
        })
    }

    fn into_expect_tls12_ccs(self,
                             certv: verify::ServerCertVerified,
                             sigv: verify::HandshakeSignatureValid) -> Box<State + Send + Sync> {
        Box::new(ExpectTLS12CCS {
            handshake: self.handshake,
            ticket: ReceivedTicketDetails::new(),
            resuming: false,
            cert_verified: certv,
            sig_verified: sigv,
        })
    }
}

impl State for ExpectTLS12ServerDone {
    fn check_message(&self, m: &Message) -> Result<(), TLSError> {
        check_handshake_message(m, &[HandshakeType::ServerHelloDone])
    }

    fn handle(self: Box<Self>, sess: &mut ClientSessionImpl, m: Message) -> StateResult {
        let mut st = *self;
        st.handshake.transcript.add_message(&m);

        debug!("Server cert is {:?}", st.server_cert.cert_chain);
        debug!("Server DNS name is {:?}", st.handshake.dns_name);

        // 1. Verify the cert chain.
        // 2. Verify any SCTs provided with the certificate.
        // 3. Verify that the top certificate signed their kx.
        // 4. If doing client auth, send our Certificate.
        // 5. Complete the key exchange:
        //    a) generate our kx pair
        //    b) emit a ClientKeyExchange containing it
        //    c) if doing client auth, emit a CertificateVerify
        //    d) emit a CCS
        //    e) derive the shared keys, and start encryption
        // 6. emit a Finished, our first encrypted message under the new keys.

        // 1.
        if st.server_cert.cert_chain.is_empty() {
            return Err(TLSError::NoCertificatesPresented);
        }

        let certv = sess.config
            .get_verifier()
            .verify_server_cert(&sess.config.root_store,
                                &st.server_cert.cert_chain,
                                st.handshake.dns_name.as_ref(),
                                &st.server_cert.ocsp_response)?;

        // 2. Verify any included SCTs.
        match (st.server_cert.scts.as_ref(), sess.config.ct_logs) {
            (Some(scts), Some(logs)) => {
                verify::verify_scts(&st.server_cert.cert_chain[0],
                                    scts,
                                    logs)?;
            }
            (_, _) => {}
        }

        // 3.
        // Build up the contents of the signed message.
        // It's ClientHello.random || ServerHello.random || ServerKeyExchange.params
        let sigv = {
            let mut message = Vec::new();
            message.extend_from_slice(&st.handshake.randoms.client);
            message.extend_from_slice(&st.handshake.randoms.server);
            message.extend_from_slice(&st.server_kx.kx_params);

            // Check the signature is compatible with the ciphersuite.
            let sig = &st.server_kx.kx_sig;
            let scs = sess.common.get_suite();
            if scs.sign != sig.scheme.sign() {
                let error_message =
                    format!("peer signed kx with wrong algorithm (got {:?} expect {:?})",
                                      sig.scheme.sign(), scs.sign);
                return Err(TLSError::PeerMisbehavedError(error_message));
            }

            verify::verify_signed_struct(&message,
                                         &st.server_cert.cert_chain[0],
                                         sig)?
        };

        // 4.
        if st.client_auth.is_some() {
            emit_certificate(&mut st.handshake,
                             st.client_auth.as_mut().unwrap(),
                             sess);
        }

        // 5a.
        let kxd = sess.common.get_suite()
            .do_client_kx(&st.server_kx.kx_params)
            .ok_or_else(|| TLSError::PeerMisbehavedError("key exchange failed".to_string()))?;

        // 5b.
        emit_clientkx(&mut st.handshake, sess, &kxd);
        // nb. EMS handshake hash only runs up to ClientKeyExchange.
        let handshake_hash = st.handshake.transcript.get_current_hash();

        // 5c.
        if st.client_auth.is_some() {
            emit_certverify(&mut st.handshake,
                            st.client_auth.as_mut().unwrap(),
                            sess)?;
        }

        // 5d.
        emit_ccs(sess);

        // 5e. Now commit secrets.
        let hashalg = sess.common.get_suite().get_hash();
        if st.handshake.using_ems {
            sess.secrets = Some(SessionSecrets::new_ems(&st.handshake.randoms,
                                                        &handshake_hash,
                                                        hashalg,
                                                        &kxd.premaster_secret));
        } else {
            sess.secrets = Some(SessionSecrets::new(&st.handshake.randoms,
                                                    hashalg,
                                                    &kxd.premaster_secret));
        }
        sess.start_encryption_tls12();

        // 6.
        emit_finished(&mut st.handshake, sess);

        if st.must_issue_new_ticket {
            Ok(st.into_expect_tls12_new_ticket(certv, sigv))
        } else {
            Ok(st.into_expect_tls12_ccs(certv, sigv))
        }
    }
}

// -- Waiting for their CCS --
struct ExpectTLS12CCS {
    handshake: HandshakeDetails,
    ticket: ReceivedTicketDetails,
    resuming: bool,
    cert_verified: verify::ServerCertVerified,
    sig_verified: verify::HandshakeSignatureValid,
}

impl ExpectTLS12CCS {
    fn into_expect_tls12_finished(self) -> Box<State + Send + Sync> {
        Box::new(ExpectTLS12Finished {
            handshake: self.handshake,
            ticket: self.ticket,
            resuming: self.resuming,
            cert_verified: self.cert_verified,
            sig_verified: self.sig_verified,
        })
    }
}

impl State for ExpectTLS12CCS {
    fn check_message(&self, m: &Message) -> Result<(), TLSError> {
        check_message(m, &[ContentType::ChangeCipherSpec], &[])
    }

    fn handle(self: Box<Self>, sess: &mut ClientSessionImpl, _m: Message) -> StateResult {
        // CCS should not be received interleaved with fragmented handshake-level
        // message.
        if !sess.common.handshake_joiner.is_empty() {
            warn!("CCS received interleaved with fragmented handshake");
            return Err(TLSError::InappropriateMessage {
                expect_types: vec![ ContentType::Handshake ],
                got_type: ContentType::ChangeCipherSpec,
            });
        }

        // nb. msgs layer validates trivial contents of CCS
        sess.common.peer_now_encrypting();

        Ok(self.into_expect_tls12_finished())
    }
}

struct ExpectTLS12NewTicket {
    handshake: HandshakeDetails,
    resuming: bool,
    cert_verified: verify::ServerCertVerified,
    sig_verified: verify::HandshakeSignatureValid,
}

impl ExpectTLS12NewTicket {
    fn into_expect_tls12_ccs(self, ticket: ReceivedTicketDetails) -> Box<State + Send + Sync> {
        Box::new(ExpectTLS12CCS {
            handshake: self.handshake,
            ticket: ticket,
            resuming: self.resuming,
            cert_verified: self.cert_verified,
            sig_verified: self.sig_verified,
        })
    }
}

impl State for ExpectTLS12NewTicket {
    fn check_message(&self, m: &Message) -> Result<(), TLSError> {
        check_handshake_message(m, &[HandshakeType::NewSessionTicket])
    }

    fn handle(mut self: Box<Self>, _sess: &mut ClientSessionImpl, m: Message) -> StateResult {
        self.handshake.transcript.add_message(&m);

        let nst = extract_handshake_mut!(m, HandshakePayload::NewSessionTicket).unwrap();
        let recvd = ReceivedTicketDetails::from(nst.ticket.0, nst.lifetime_hint);
        Ok(self.into_expect_tls12_ccs(recvd))
    }
}

// -- Waiting for their finished --
fn save_session(handshake: &mut HandshakeDetails,
                recvd_ticket: &mut ReceivedTicketDetails,
                sess: &mut ClientSessionImpl) {
    // Save a ticket.  If we got a new ticket, save that.  Otherwise, save the
    // original ticket again.
    let mut ticket = mem::replace(&mut recvd_ticket.new_ticket, Vec::new());
    if ticket.is_empty() && handshake.resuming_session.is_some() {
        ticket = handshake.resuming_session.as_mut().unwrap().take_ticket();
    }

    if handshake.session_id.is_empty() && ticket.is_empty() {
        debug!("Session not saved: server didn't allocate id or ticket");
        return;
    }

    let key = persist::ClientSessionKey::session_for_dns_name(handshake.dns_name.as_ref());

    let scs = sess.common.get_suite();
    let master_secret = sess.secrets.as_ref().unwrap().get_master_secret();
    let version = sess.get_protocol_version().unwrap();
    let mut value = persist::ClientSessionValue::new(version,
                                                     scs.suite,
                                                     &handshake.session_id,
                                                     ticket,
                                                     master_secret);
    value.set_times(ticketer::timebase(),
                    recvd_ticket.new_ticket_lifetime,
                    0);
    if handshake.using_ems {
        value.set_extended_ms_used();
    }

    let worked = sess.config.session_persistence.put(key.get_encoding(),
                                                     value.get_encoding());

    if worked {
        debug!("Session saved");
    } else {
        debug!("Session not saved");
    }
}

fn emit_certificate_tls13(handshake: &mut HandshakeDetails,
                          client_auth: &mut ClientAuthDetails,
                          sess: &mut ClientSessionImpl) {
    let context = client_auth.auth_context
        .take()
        .unwrap_or_else(Vec::new);

    let mut cert_payload = CertificatePayloadTLS13 {
        context: PayloadU8::new(context),
        list: Vec::new(),
    };

    if let Some(cert_chain) = client_auth.cert.take() {
        for cert in cert_chain {
            cert_payload.list.push(CertificateEntry::new(cert));
        }
    }

    let m = Message {
        typ: ContentType::Handshake,
        version: ProtocolVersion::TLSv1_3,
        payload: MessagePayload::Handshake(HandshakeMessagePayload {
            typ: HandshakeType::Certificate,
            payload: HandshakePayload::CertificateTLS13(cert_payload),
        }),
    };
    handshake.transcript.add_message(&m);
    sess.common.send_msg(m, true);
}

fn emit_certverify_tls13(handshake: &mut HandshakeDetails,
                         client_auth: &mut ClientAuthDetails,
                         sess: &mut ClientSessionImpl) -> Result<(), TLSError> {
    if client_auth.signer.is_none() {
        debug!("Skipping certverify message (no client scheme/key)");
        return Ok(());
    }

    let mut message = Vec::new();
    message.resize(64, 0x20u8);
    message.extend_from_slice(b"TLS 1.3, client CertificateVerify\x00");
    message.extend_from_slice(&handshake.transcript.get_current_hash());

    let signer = client_auth.signer.take().unwrap();
    let scheme = signer.get_scheme();
    let sig = signer.sign(&message)?;
    let dss = DigitallySignedStruct::new(scheme, sig);

    let m = Message {
        typ: ContentType::Handshake,
        version: ProtocolVersion::TLSv1_3,
        payload: MessagePayload::Handshake(HandshakeMessagePayload {
            typ: HandshakeType::CertificateVerify,
            payload: HandshakePayload::CertificateVerify(dss),
        }),
    };

    handshake.transcript.add_message(&m);
    sess.common.send_msg(m, true);
    Ok(())
}

fn emit_finished_tls13(handshake: &mut HandshakeDetails,
                       sess: &mut ClientSessionImpl) {
    let handshake_hash = handshake.transcript.get_current_hash();
    let verify_data = sess.common
        .get_key_schedule()
        .sign_finish(SecretKind::ClientHandshakeTrafficSecret, &handshake_hash);
    let verify_data_payload = Payload::new(verify_data);

    let m = Message {
        typ: ContentType::Handshake,
        version: ProtocolVersion::TLSv1_3,
        payload: MessagePayload::Handshake(HandshakeMessagePayload {
            typ: HandshakeType::Finished,
            payload: HandshakePayload::Finished(verify_data_payload),
        }),
    };

    handshake.transcript.add_message(&m);
    sess.common.send_msg(m, true);
}

struct ExpectTLS13Finished {
    handshake: HandshakeDetails,
    client_auth: Option<ClientAuthDetails>,
    cert_verified: verify::ServerCertVerified,
    sig_verified: verify::HandshakeSignatureValid,
}

impl ExpectTLS13Finished {
    fn into_expect_tls13_traffic(self,
                                 fin: verify::FinishedMessageVerified) -> Box<State + Send + Sync> {
        Box::new(ExpectTLS13Traffic {
            handshake: self.handshake,
            _cert_verified: self.cert_verified,
            _sig_verified: self.sig_verified,
            _fin_verified: fin,
        })
    }
}

impl State for ExpectTLS13Finished {
    fn check_message(&self, m: &Message) -> CheckResult {
        check_handshake_message(m, &[HandshakeType::Finished])
    }

    fn handle(self: Box<Self>, sess: &mut ClientSessionImpl, m: Message) -> StateResult {
        let mut st = *self;
        let finished = extract_handshake!(m, HandshakePayload::Finished).unwrap();

        let handshake_hash = st.handshake.transcript.get_current_hash();
        let expect_verify_data = sess.common
            .get_key_schedule()
            .sign_finish(SecretKind::ServerHandshakeTrafficSecret, &handshake_hash);

        let fin = constant_time::verify_slices_are_equal(&expect_verify_data, &finished.0)
            .map_err(|_| {
                         sess.common.send_fatal_alert(AlertDescription::DecryptError);
                         TLSError::DecryptError
                    })
            .map(|_| verify::FinishedMessageVerified::assertion())?;

        st.handshake.transcript.add_message(&m);

        /* Transition to application data */
        sess.common.get_mut_key_schedule().input_empty();

        /* Traffic from server is now encrypted with application data keys. */
        let handshake_hash = st.handshake.transcript.get_current_hash();
        let read_key = sess.common
            .get_key_schedule()
            .derive(SecretKind::ServerApplicationTrafficSecret, &handshake_hash);
        let suite = sess.common.get_suite();
        sess.common.set_message_decrypter(cipher::new_tls13_read(suite, &read_key));
        sess.common
            .get_mut_key_schedule()
            .current_server_traffic_secret = read_key;

        /* Send our authentication/finished messages.  These are still encrypted
         * with our handshake keys. */
        if st.client_auth.is_some() {
            emit_certificate_tls13(&mut st.handshake,
                                   st.client_auth.as_mut().unwrap(),
                                   sess);
            emit_certverify_tls13(&mut st.handshake,
                                  st.client_auth.as_mut().unwrap(),
                                  sess)?;
        }

        emit_finished_tls13(&mut st.handshake,
                            sess);

        /* Now move to our application traffic keys. */
        check_aligned_handshake(sess)?;
        let write_key = sess.common
            .get_key_schedule()
            .derive(SecretKind::ClientApplicationTrafficSecret, &handshake_hash);
        sess.common.set_message_encrypter(cipher::new_tls13_write(suite, &write_key));
        sess.common
            .get_mut_key_schedule()
            .current_client_traffic_secret = write_key;

        sess.common.we_now_encrypting();
        sess.common.start_traffic();
        Ok(st.into_expect_tls13_traffic(fin))
    }
}

struct ExpectTLS12Finished {
    handshake: HandshakeDetails,
    ticket: ReceivedTicketDetails,
    resuming: bool,
    cert_verified: verify::ServerCertVerified,
    sig_verified: verify::HandshakeSignatureValid,
}

impl ExpectTLS12Finished {
    fn into_expect_tls12_traffic(self,
                                 fin: verify::FinishedMessageVerified) -> Box<State + Send + Sync> {
        Box::new(ExpectTLS12Traffic {
            _cert_verified: self.cert_verified,
            _sig_verified: self.sig_verified,
            _fin_verified: fin,
        })
    }
}

impl State for ExpectTLS12Finished {
    fn check_message(&self, m: &Message) -> Result<(), TLSError> {
        check_handshake_message(m, &[HandshakeType::Finished])
    }

    fn handle(self: Box<Self>, sess: &mut ClientSessionImpl, m: Message) -> StateResult {
        let mut st = *self;
        let finished = extract_handshake!(m, HandshakePayload::Finished).unwrap();

        // Work out what verify_data we expect.
        let vh = st.handshake.transcript.get_current_hash();
        let expect_verify_data = sess.secrets
            .as_ref()
            .unwrap()
            .server_verify_data(&vh);

        // Constant-time verification of this is relatively unimportant: they only
        // get one chance.  But it can't hurt.
        let fin = constant_time::verify_slices_are_equal(&expect_verify_data, &finished.0)
            .map_err(|_| {
                     sess.common.send_fatal_alert(AlertDescription::DecryptError);
                     TLSError::DecryptError
                     })
            .map(|_| verify::FinishedMessageVerified::assertion())?;

        // Hash this message too.
        st.handshake.transcript.add_message(&m);

        save_session(&mut st.handshake,
                     &mut st.ticket,
                     sess);

        if st.resuming {
            emit_ccs(sess);
            emit_finished(&mut st.handshake, sess);
        }

        sess.common.we_now_encrypting();
        sess.common.start_traffic();
        Ok(st.into_expect_tls12_traffic(fin))
    }
}

// -- Traffic transit state --
struct ExpectTLS12Traffic {
    _cert_verified: verify::ServerCertVerified,
    _sig_verified: verify::HandshakeSignatureValid,
    _fin_verified: verify::FinishedMessageVerified,
}

impl State for ExpectTLS12Traffic {
    fn check_message(&self, m: &Message) -> Result<(), TLSError> {
        check_message(m, &[ContentType::ApplicationData], &[])
    }

    fn handle(self: Box<Self>, sess: &mut ClientSessionImpl, mut m: Message) -> StateResult {
        sess.common.take_received_plaintext(m.take_opaque_payload().unwrap());
        Ok(self)
    }
}

// -- Traffic transit state (TLS1.3) --
// In this state we can be sent tickets, keyupdates,
// and application data.
struct ExpectTLS13Traffic {
    handshake: HandshakeDetails,
    _cert_verified: verify::ServerCertVerified,
    _sig_verified: verify::HandshakeSignatureValid,
    _fin_verified: verify::FinishedMessageVerified,
}

impl ExpectTLS13Traffic {
    fn handle_new_ticket_tls13(&mut self, sess: &mut ClientSessionImpl, m: Message) -> Result<(), TLSError> {
        let nst = extract_handshake!(m, HandshakePayload::NewSessionTicketTLS13).unwrap();
        let handshake_hash = self.handshake.transcript.get_current_hash();
        let secret =
            sess.common.get_key_schedule().derive(SecretKind::ResumptionMasterSecret, &handshake_hash);
        let mut value = persist::ClientSessionValue::new(ProtocolVersion::TLSv1_3,
                                                         sess.common.get_suite().suite,
                                                         &SessionID::empty(),
                                                         nst.ticket.0.clone(),
                                                         secret);
        value.set_times(ticketer::timebase(),
                        nst.lifetime,
                        nst.age_add);

        let key = persist::ClientSessionKey::session_for_dns_name(self.handshake.dns_name.as_ref());

        let worked = sess.config.session_persistence.put(key.get_encoding(),
                                                         value.get_encoding());

        if worked {
            debug!("Ticket saved");
        } else {
            debug!("Ticket not saved");
        }
        Ok(())
    }

    fn handle_key_update(&mut self, sess: &mut ClientSessionImpl, m: Message) -> Result<(), TLSError> {
        let kur = extract_handshake!(m, HandshakePayload::KeyUpdate).unwrap();
        sess.common.process_key_update(kur, SecretKind::ServerApplicationTrafficSecret)
    }
}

impl State for ExpectTLS13Traffic {
    fn check_message(&self, m: &Message) -> Result<(), TLSError> {
        check_message(m,
                      &[ContentType::ApplicationData, ContentType::Handshake],
                      &[HandshakeType::NewSessionTicket, HandshakeType::KeyUpdate])
    }

    fn handle(mut self: Box<Self>, sess: &mut ClientSessionImpl, mut m: Message) -> StateResult {
        if m.is_content_type(ContentType::ApplicationData) {
            sess.common.take_received_plaintext(m.take_opaque_payload().unwrap());
        } else if m.is_handshake_type(HandshakeType::NewSessionTicket) {
            self.handle_new_ticket_tls13(sess, m)?;
        } else if m.is_handshake_type(HandshakeType::KeyUpdate) {
            self.handle_key_update(sess, m)?;
        }

        Ok(self)
    }
}<|MERGE_RESOLUTION|>--- conflicted
+++ resolved
@@ -186,11 +186,7 @@
 }
 
 
-<<<<<<< HEAD
-pub fn start_handshake(sess: &mut ClientSessionImpl, host_name: webpki::DNSName) -> Box<State + Send> {
-=======
-pub fn start_handshake(sess: &mut ClientSessionImpl, host_name: &str) -> Box<State + Send + Sync> {
->>>>>>> d1647b64
+pub fn start_handshake(sess: &mut ClientSessionImpl, host_name: webpki::DNSName) -> Box<State + Send + Sync> {
     InitialState::new(host_name)
         .emit_initial_client_hello(sess)
 }
